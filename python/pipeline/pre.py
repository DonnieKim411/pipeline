--- conflicted
+++ resolved
@@ -151,32 +151,4 @@
                 plt.savefig(outdir + "/scan_idx{scan_idx}/slice{slice}/cell{cell:03d}_animal_id_{animal_id}_session_{session}.png".format(cell=cell+1, **key))
                 plt.close(fig)
 
-
-    # def plot_ROC_curves(self):
-    #     """
-    #     Takes all masks from an NMF segmentation, L1 normalizes them, computes a MAX image from it and uses that to
-    #     plot and ROC curve using the manual segmentations as ground truth.
-    #     """
-    #
-    #     sns.set_context('notebook')
-    #
-    #     with sns.axes_style('whitegrid'):
-    #         fig, ax = plt.subplots(figsize=(8, 8))
-    #     for key in (self.project() * SegmentMethod() - dict(
-    #             method_name='manual') & ManualSegment().project()).fetch.as_dict:
-    #         ground_truth = bugfix_reshape((ManualSegment() & key).fetch1['mask'])   # TODO: remove bugfix_reshape once djbug #191 is fixed
-    #         masks, _ = self.load_masks_with_traces(key)
-    #         masks /= masks.sum(axis=0).sum(axis=0)[None, None, :]
-    #         masks = masks.max(axis=2)
-    #         fpr, tpr, _ = roc_curve(ground_truth.ravel(), masks.ravel())
-    #         ax.plot(fpr, tpr,
-    #                 label="animal_id {animal_id}:session {session}:scan_idx {scan_idx}:{method_name}:slice{slice}".format(**key))
-    #         ax.set_xlabel('false positives rate')
-    #         ax.set_ylabel('true positives rate')
-    #         ax.legend(loc='lower right')
-
-<<<<<<< HEAD
-=======
-
->>>>>>> dbaf0cef
 schema.spawn_missing_classes()