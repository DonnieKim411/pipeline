import datajoint as dj
from . import experiment, vis, PipelineException
from warnings import warn
import numpy as np
import sh
import os
from .utils.dsp import mirrconv
<<<<<<< HEAD
from .utils.eye_tracking import ROIGrabber, ts2sec, read_video_hdf5, PupilTracker
from scipy import signal
from scipy import stats
from . import config
=======

>>>>>>> 2b36d3ac
from distutils.version import StrictVersion

assert StrictVersion(dj.__version__) >= StrictVersion('0.2.8')

schema = dj.schema('pipeline_preprocess', locals())


def notnan(x, start=0, increment=1):
    while np.isnan(x[start]) and start < len(x) and start >= 0:
        start += increment
    return start


def normalize(img):
    return (img - img.min()) / (img.max() - img.min())


def erd():
    """a shortcut for convenience"""
    dj.ERD(schema).draw(prefix=False)


@schema
class Slice(dj.Lookup):
    definition = """  # slices in resonant scanner scans
    slice  : tinyint  # slice in scan
    """
    contents = ((i,) for i in range(12))


@schema
class Channel(dj.Lookup):
    definition = """  # recording channel, directly related to experiment.PMTFilterSet.Channel
    channel : tinyint
    """
    contents = [[1], [2], [3], [4]]


@schema
class Prepare(dj.Imported):
    definition = """  # master table that gathers data about the scans of different types, prepares for trace extraction
    -> experiment.Scan
    """

    class Galvo(dj.Part):
        definition = """    # basic information about resonant microscope scans, raster correction
        -> Prepare
        ---
        nframes_requested       : int               # number of valumes (from header)
        nframes                 : int               # frames recorded
        px_width                : smallint          # pixels per line
        px_height               : smallint          # lines per frame
        um_width                : float             # width in microns
        um_height               : float             # height in microns
        bidirectional           : tinyint           # 1=bidirectional scanning
        fps                     : float             # (Hz) frames per second
        zoom                    : decimal(4,1)      # zoom factor
        dwell_time              : float             # (us) microseconds per pixel per frame
        nchannels               : tinyint           # number of recorded channels
        nslices                 : tinyint           # number of slices
        slice_pitch             : float             # (um) distance between slices
        fill_fraction           : float             # raster scan fill fraction (see scanimage)
        preview_frame           : longblob          # raw average frame from channel 1 from an early fragment of the movie
        raster_phase            : float             # shift of odd vs even raster lines
        """

    class GalvoMotion(dj.Part):
        definition = """   # motion correction for galvo scans
        -> Prepare.Galvo
        -> Slice
        ---
        -> Channel
        template                    : longblob       # stack that was used as alignment template
        motion_xy                   : longblob       # (pixels) y,x motion correction offsets
        motion_rms                  : float          # (um) stdev of motion
        align_times=CURRENT_TIMESTAMP: timestamp     # automatic
        """

    class GalvoAverageFrame(dj.Part):
        definition = """   # average frame for each slice and channel after corrections
        -> Prepare.GalvoMotion
        -> Channel
        ---
        frame  : longblob     # average frame ater Anscombe, max-weighting,
        """

    class Aod(dj.Part):
        definition = """   # information about AOD scans
        -> Prepare
        """

    class AodPoint(dj.Part):
        definition = """  # points in 3D space in coordinates of an AOD scan
        -> Prepare.Aod
        point_id : smallint    # id of a scan point
        ---
        x: float   # (um)
        y: float   # (um)
        z: float   # (um)
        """


@schema
class Method(dj.Lookup):
    definition = """  #  methods for extraction from raw data for either AOD or Galvo data
    extract_method :  tinyint
    """
    contents = [[1], [2], [3], [4]]

    class Aod(dj.Part):
        definition = """
        -> Method
        ---
        description  : varchar(60)
        high_pass_stop=null : float   # (Hz)
        low_pass_stop=null  : float   # (Hz)
        subtracted_princ_comps :  tinyint  # number of principal components to subtract
        """
        contents = [
            [1, 'raw traces', None, None, 0],
            [2, 'band pass, -1 princ comp', 0.02, 20, -1],
        ]

    class Galvo(dj.Part):
        definition = """  # extraction methods for galvo
        -> Method
        ---
        segmentation  :  varchar(16)   #
        """
        contents = [
            [1, 'manual'],
            [2, 'nmf']
        ]


@schema
class ExtractRaw(dj.Imported):
    definition = """  # pre-processing of a twp-photon scan
    -> Prepare
    -> Method
    """

    @property
    def key_source(self):
        return Prepare() * Method().proj() & dj.OrList(
            Prepare.Aod() * Method.Aod(), Prepare.Galvo() * Method.Galvo())

    class Trace(dj.Part):
        definition = """  # raw trace, common to Galvo
        -> ExtractRaw
        -> Channel
        trace_id  : smallint
        ---
        raw_trace : longblob     # unprocessed calcium trace
        """

    class GalvoSegmentation(dj.Part):
        definition = """  # segmentation of galvo movies
        -> ExtractRaw
        -> Slice
        ---
        segmentation_mask=null  :  longblob
        """

    class GalvoROI(dj.Part):
        definition = """  # region of interest produced by segmentation
        -> ExtractRaw.GalvoSegmentation
        -> ExtractRaw.Trace
        ---
        mask_pixels          :longblob      # indices into the image in column major (Fortran) order
        mask_weights = null  :longblob      # weights of the mask at the indices above
        """

        @staticmethod
        def reshape_masks(mask_pixels, mask_weights, px_height, px_width):
            ret = np.zeros((px_height, px_width, len(mask_pixels)))
            for i, (mp, mw) in enumerate(zip(mask_pixels, mask_weights)):
                mask = np.zeros(px_height * px_width)
                mask[mp.squeeze().astype(int) - 1] = mw.squeeze()
                ret[..., i] = mask.reshape(px_height, px_width, order='F')
            return ret

    class SpikeRate(dj.Part):
        definition = """
        # spike trace extracted while segmentation
        -> ExtractRaw.Trace
        ---
        spike_trace :longblob
        """

    def plot_galvo_ROIs(self, outdir='./'):
        import seaborn as sns
        import matplotlib.pyplot as plt

        sns.set_context('paper')
        theCM = sns.blend_palette(['lime', 'gold', 'deeppink'], n_colors=10)  # plt.cm.RdBu_r
        # theCM = plt.cm.get_cmap('viridis')

        for key in (self * self.GalvoSegmentation().proj() * Method.Galvo() & dict(segmentation='nmf')).fetch.as_dict:
            mask_px, mask_w, spikes, traces = \
                (self.GalvoROI() * \
                 self.SpikeRate() * ComputeTraces().Trace() & key & \
                 dict(segmentation=2)).fetch.order_by('trace_id')['mask_pixels', 'mask_weights', 'spike_trace', 'trace']

            template = np.stack([normalize(t)
                                 for t in (Prepare.GalvoAverageFrame() & key).fetch['frame']], axis=2).max(axis=2)

            d1, d2, fps = tuple(map(int, (Prepare.Galvo() & key).fetch1['px_height', 'px_width', 'fps']))
            hs = int(np.round(fps * 60))
            masks = self.GalvoROI.reshape_masks(mask_px, mask_w, d1, d2)
            try:
                sh.mkdir('-p', os.path.expanduser(outdir) + '/scan_idx{scan_idx}/slice{slice}'.format(**key))
            except:
                pass
            gs = plt.GridSpec(6, 2)

            N = len(spikes)
            for cell, (sp_trace, ca_trace) in enumerate(zip(spikes, traces)):
                print(
                    "{cell:03d}/{N}: animal_id {animal_id}\tsession {session}\tscan_idx {scan_idx:02d}\t{segmentation}\tslice {slice}".format(
                        cell=cell + 1, N=N, **key))
                sp_trace = sp_trace.squeeze()
                ca_trace = ca_trace.squeeze()
                with sns.axes_style('white'):
                    fig = plt.figure(figsize=(6, 8))
                    ax_image = fig.add_subplot(gs[:-2, 0])

                with sns.axes_style('ticks'):
                    ax_small_tr = fig.add_subplot(gs[1, 1])
                    ax_small_ca = fig.add_subplot(gs[2, 1], sharex=ax_small_tr)
                    ax_sp = fig.add_subplot(gs[-1, :])
                    ax_tr = fig.add_subplot(gs[-2, :], sharex=ax_sp)

                # --- plot zoom in
                n = len(sp_trace)
                tmp = np.array(sp_trace)
                tmp[np.isnan(tmp)] = 0
                loc = np.argmax(np.convolve(tmp, np.ones(hs) / hs, mode='same'))
                loc = max(loc - hs // 2, 0)
                loc = n - hs if loc > n - hs else loc

                ax_small_tr.plot(sp_trace[loc:loc + hs], 'k', lw=1)
                ax_small_ca.plot(ca_trace[loc:loc + hs], 'k', lw=1)

                # --- plot traces
                ax_sp.plot(sp_trace, 'k', lw=1)

                ax_sp.fill_between([loc, loc + hs], np.zeros(2), np.ones(2) * np.nanmax(sp_trace),
                                   color='steelblue', alpha=0.5)
                ax_tr.plot(ca_trace, 'k', lw=1)
                ax_tr.fill_between([loc, loc + hs], np.zeros(2), np.ones(2) * np.nanmax(ca_trace),
                                   color='steelblue', alpha=0.5)
                ax_image.imshow(template, cmap=plt.cm.gray)
                ax_image.contour(masks[..., cell], colors=theCM, zorder=10)

                fig.suptitle(
                    "animal_id {animal_id}:session {session}:scan_idx {scan_idx}:{segmentation}:slice{slice}:cell{cell}".format(
                        cell=cell + 1, **key))

                sns.despine(fig)
                ax_sp.set_title('NMF spike trace', fontweight='bold')
                ax_tr.set_title('Raw trace', fontweight='bold')
                ax_small_tr.set_title('NMF spike trace', fontweight='bold')
                ax_small_ca.set_title('Raw trace', fontweight='bold')
                ax_sp.axis('tight')
                for a in [ax_small_ca, ax_small_tr, ax_sp, ax_tr]:
                    a.set_xticks([])
                    a.set_yticks([])
                    sns.despine(ax=a, left=True)
                ax_sp.set_xlabel('time')
                fig.tight_layout()
                plt.savefig(
                    outdir + "/scan_idx{scan_idx}/slice{slice}/cell{cell:03d}_animal_id_{animal_id}_session_{session}.png".format(
                        cell=cell + 1, **key))
                plt.close(fig)

    def _make_tuples(self, key):
        """ implemented in matlab """
        raise NotImplementedError("Implemented in Matlab")


@schema
class Sync(dj.Imported):
    definition = """
    -> Prepare
    ---
    -> vis.Session
    first_trial                 : int                           # first trial index from vis.Trial overlapping recording
    last_trial                  : int                           # last trial index from vis.Trial overlapping recording
    signal_start_time           : double                        # (s) signal start time on stimulus clock
    signal_duration             : double                        # (s) signal duration on stimulus time
    frame_times = null          : longblob                      # times of frames and slices
    sync_ts=CURRENT_TIMESTAMP   : timestamp                     # automatic
    """


@schema
class ComputeTraces(dj.Computed):
    definition = """   # compute traces
    -> ExtractRaw
    ---
    """

    class Trace(dj.Part):
        definition = """  # final calcium trace but before spike extraction or filtering
        -> ComputeTraces
        trace_id             : smallint                     #
        ---
        trace = null         : longblob                     # leave null same as ExtractRaw.Trace
        """

    @property
    def key_source(self):
        return (ExtractRaw() & ExtractRaw.Trace()).proj()

    @staticmethod
    def get_band_emission(fluorophore, center, band_width):
        from scipy import integrate as integr
        pass_band = (center - band_width / 2, center + band_width / 2)
        nu_loaded, s_loaded = (experiment.Fluorophore.EmissionSpectrum() &
                               dict(fluorophore=fluorophore, loaded=1)).fetch1['wavelength', 'fluorescence']

        nu_free, s_free = (experiment.Fluorophore.EmissionSpectrum() &
                           dict(fluorophore=fluorophore, loaded=0)).fetch1['wavelength', 'fluorescence']

        f_loaded = lambda xx: np.interp(xx, nu_loaded, s_loaded)
        f_free = lambda xx: np.interp(xx, nu_free, s_free)
        return integr.quad(f_free, *pass_band)[0], integr.quad(f_loaded, *pass_band)[0]

    @staticmethod
    def estimate_twitch_ratio(x, y, fps, df1, df2):
        from scipy import signal, stats

        # low pass filter for unsharp masking
        hh = signal.hamming(2 * np.round(fps / 0.03) + 1)
        hh /= hh.sum()

        # high pass filter for heavy denoising
        hl = signal.hamming(2 * np.round(fps / 8) + 1)
        hl /= hl.sum()
        x = mirrconv(x - mirrconv(x, hh), hl)
        y = mirrconv(y - mirrconv(y, hh), hl)

        slope, intercept, _, p, _ = stats.linregress(x, y)
        slope = -1 if slope >= 0 else slope
        return df2 / df1 / slope

    def _make_tuples(self, key):
        if ExtractRaw.Trace() & key:
            fluorophore = (experiment.Session.Fluorophore() & key).fetch1['fluorophore']
            if fluorophore != 'Twitch2B':
                print('Populating', key)

                def remove_channel(x):
                    x.pop('channel')
                    return x

                self.insert1(key)
                self.Trace().insert(
                    [remove_channel(x) for x in (ExtractRaw.Trace() & key).proj(trace='raw_trace').fetch.as_dict])
            elif fluorophore == 'Twitch2B':
                # --- get channel indices and filter passbands for twitch settings
                filters = experiment.PMTFilterSet() * experiment.PMTFilterSet.Channel() \
                          & dict(pmt_filter_set='2P3 blue-green A')
                fps = (Prepare.Galvo() & key).fetch1['fps']
                green_idx, green_center, green_pb = \
                    (filters & dict(color='green')).fetch1['pmt_channel', 'spectrum_center', 'spectrum_bandwidth']
                blue_idx, blue_center, blue_pb = \
                    (filters & dict(color='blue')).fetch1['pmt_channel', 'spectrum_center', 'spectrum_bandwidth']

                # --- compute theoretical emission over filter spectra
                g_free, g_loaded = self.get_band_emission(fluorophore, green_center, green_pb)
                b_free, b_loaded = self.get_band_emission(fluorophore, blue_center, blue_pb)
                dg = g_loaded - g_free
                db = b_loaded - b_free

                green = (ExtractRaw.Trace() & dict(key, channel=green_idx)).proj(green='channel',
                                                                                 green_trace='raw_trace')
                blue = (ExtractRaw.Trace() & dict(key, channel=blue_idx)).proj(blue='channel',
                                                                               blue_trace='raw_trace')

                self.insert1(key)
                for trace_id, gt, bt in zip(*(green * blue).fetch['trace_id', 'green_trace', 'blue_trace']):
                    print(
                        '\tProcessing animal_id: {animal_id}\t session: {session}\t scan_idx: {scan_idx}\ttrace: {trace_id}'.format(
                            trace_id=trace_id, **key))
                    gt, bt = gt.squeeze(), bt.squeeze()
                    start = notnan(gt * bt)
                    end = notnan(gt * bt, len(gt) - 1, increment=-1)
                    gamma = self.estimate_twitch_ratio(gt[start:end], bt[start:end], fps, dg, db)

                    x = np.zeros_like(gt) * np.NaN
                    gt, bt = gt[start:end], bt[start:end]
                    r = (gt - bt) / (gt + bt)
                    x[start:end] = (-b_free + g_free * gamma - r * (b_free + g_free * gamma)) / \
                                   (db - dg * gamma + r * (db + dg * gamma))

                    trace_key = dict(key, trace_id=trace_id, trace=x.astype(np.float32)[:, None])
                    self.Trace().insert1(trace_key)


@schema
class SpikeMethod(dj.Lookup):
    definition = """
    spike_method   :  smallint   # spike inference method
    ---
    spike_method_name     : varchar(16)   #  short name to identify the spike inference method
    spike_method_details  : varchar(255)  #  more details about
    language :  enum('matlab','python')   #  implementation language
    """

    contents = [
        [2, "fastoopsi", "nonnegative sparse deconvolution from Vogelstein (2010)", "matlab"],
        [3, "stm", "spike triggered mixture model from Theis et al. (2016)", "python"],
        [4, "improved oopsi", "", "matlab"],
        [5, "nmf", "", "matlab"]
    ]

    def spike_traces(self, X, fps):
        try:
            import c2s
        except:
            warn("c2s was not found. You won't be able to populate ExtracSpikes")
        assert self.fetch1['language'] == 'python', "This tuple cannot be computed in python."
        if self.fetch1['spike_method'] == 3:
            N = len(X)
            for i, trace in enumerate(X):
                print('Predicting trace %i/%i' % (i + 1, N))
                tr0 = np.array(trace.pop('trace').squeeze())
                start = notnan(tr0)
                end = notnan(tr0, len(tr0) - 1, increment=-1)
                trace['calcium'] = np.atleast_2d(tr0[start:end + 1])

                trace['fps'] = fps
                data = c2s.preprocess([trace], fps=fps)
                data = c2s.predict(data, verbosity=0)

                tr0[start:end + 1] = data[0].pop('predictions')
                data[0]['rate_trace'] = tr0.T
                data[0].pop('calcium')
                data[0].pop('fps')

                yield data[0]


@schema
class Spikes(dj.Computed):
    definition = """  # infer spikes from calcium traces
    -> ComputeTraces
    -> SpikeMethod
    """

    @property
    def key_source(self):
<<<<<<< HEAD
        return (ComputeTraces() * SpikeMethod() & [dict(spike_method_name='stm'), dict(spike_method_name='nmf')]).proj()
        # return (ComputeTraces() * SpikeMethod() & dict(spike_method_name='nmf')).proj()
=======
        return (ComputeTraces() * SpikeMethod() & "spike_method_name in ('stm','nmf')").proj()
>>>>>>> 2b36d3ac

    class RateTrace(dj.Part):
        definition = """  # Inferred
        -> Spikes
        -> ExtractRaw
        trace_id  : smallint
        ---
        rate_trace = null  : longblob     # leave null same as ExtractRaw.Trace
        """

    def plot_traces(self, outdir='./'):

        import matplotlib.pyplot as plt
        import seaborn as sns
        gs = plt.GridSpec(2, 5)
        for key in (ComputeTraces.Trace() & self).fetch.keys():
            print('Processing', key)
            fps = (Prepare.Galvo() & key).fetch1['fps']

            hs = int(np.round(fps * 30))

            fig = plt.figure(figsize=(10, 4))
            ax_ca = fig.add_subplot(gs[0, :3])
            ax_sp = fig.add_subplot(gs[1, :3], sharex=ax_ca)

            ax_cas = fig.add_subplot(gs[0, 3:], sharey=ax_ca)
            ax_sps = fig.add_subplot(gs[1, 3:], sharex=ax_cas, sharey=ax_sp)

            ca = (ComputeTraces.Trace() & key).fetch1['trace'].squeeze()
            t = np.arange(len(ca)) / fps
            ax_ca.plot(t, ca, 'k')
            loc = None
            for sp, meth in zip(*(self.RateTrace() * SpikeMethod() & key).fetch['rate_trace', 'spike_method_name']):
                ax_sp.plot(t, sp, label=meth)
                # --- plot zoom in
                if loc is None:
                    n = len(sp)
                    tmp = np.array(sp)
                    tmp[np.isnan(tmp)] = 0
                    loc = np.argmax(np.convolve(tmp, np.ones(hs) / hs, mode='same'))
                    loc = max(loc - hs // 2, 0)
                    loc = n - hs if loc > n - hs else loc
                    ax_cas.plot(t[loc:loc + hs], ca[loc:loc + hs], 'k')
                    ax_ca.fill_between([t[loc], t[loc + hs - 1]], np.nanmin(ca) * np.ones(2),
                                       np.nanmax(ca) * np.ones(2),
                                       color='dodgerblue', zorder=-10)
                ax_sps.plot(t[loc:loc + hs], sp[loc:loc + hs], label=meth)

            ax_sp.set_xlabel('time [s]')
            ax_sps.set_xlabel('time [s]')

            ax_sp.legend()
            ax_sps.legend()

            try:
                sh.mkdir('-p', os.path.expanduser(outdir) + '/session{session}/scan_idx{scan_idx}/'.format(**key))
            except:
                pass

            fig.tight_layout()
            plt.savefig(outdir +
                        "/session{session}/scan_idx{scan_idx}/trace{trace_id:03d}_animal_id_{animal_id}.png".format(
                            **key))
            plt.close(fig)

    def _make_tuples(self, key):
        print('Populating', key)
        if (SpikeMethod() & key).fetch1['spike_method_name'] == 'stm':
            prep = (Prepare() * Prepare.Aod() & key) or (Prepare() * Prepare.Galvo() & key)
            fps = prep.fetch1['fps']
            X = (ComputeTraces.Trace() & key).proj('trace').fetch.as_dict()
            self.insert1(key)
            for x in (SpikeMethod() & key).spike_traces(X, fps):
                self.RateTrace().insert1(dict(key, **x))
        elif (SpikeMethod() & key).fetch1['spike_method_name'] == 'nmf':
            if ExtractRaw.SpikeRate() & key:
                self.insert1(key)
                for x in (ExtractRaw.SpikeRate() & key).fetch.as_dict:
                    x['rate_trace'] = x.pop('spike_trace')
                    x.pop('channel')
                    self.RateTrace().insert1(dict(key, **x))
        else:
            raise NotImplementedError('Method {spike_method} not implemented.'.format(**key))


@schema
class EyeQuality(dj.Lookup):
    definition = """
    # Different eye quality definitions for Tracking
    
    eye_quality                : smallint
    ---
    description                : varchar(255)
    """

    contents = [
        (-1, 'unusable'),
        (0, 'good quality'),
        (1, 'poor quality'),
        (2, 'very poor quality (not well centered, pupil not fully visible)'),
    ]


@schema
class Eye(dj.Imported):
    definition = """
    # eye velocity and timestamps

    -> experiment.Scan
    ---
    -> EyeQuality
    eye_roi                     : tinyblob  # manual roi containing eye in full-size movie
    eye_time                    : longblob  # timestamps of each frame in seconds, with same t=0 as patch and ball data
    total_frames                : int       # total number of frames in movie.
    eye_ts=CURRENT_TIMESTAMP    : timestamp # automatic
    """

    def unpopulated(self):
        """
        Returns all keys from Scan()*Session() that are not in Eye but have a video.


        :param path_prefix: prefix to the path to find the video (usually '/mnt/', but empty by default)
        """

        rel = experiment.Session() * experiment.Scan.EyeVideo()
        path_prefix = config['path.mounts']
        restr = [k for k in (rel - self).proj('behavior_path', 'filename').fetch.as_dict() if
                 os.path.exists("{path_prefix}/{behavior_path}/{filename}".format(path_prefix=path_prefix, **k))]
        return (rel - self) & restr

    def grab_timestamps_and_frames(self, key, n_sample_frames=10):

        import cv2
        path_prefix = config['path.mounts']

        rel = experiment.Session() * experiment.Scan.EyeVideo() * experiment.Scan.WheelFile().proj(hdf_file='filename')

        info = (rel & key).fetch1()
        avi_path = "{path_prefix}/{behavior_path}/{filename}".format(path_prefix=path_prefix, **info)

        # replace number by %d for hdf-file reader
        tmp = info['hdf_file'].split('.')
        info['hdf_file'] = tmp[0][:-1] + '%d.' + tmp[-1]

        hdf_path = "{path_prefix}/{behavior_path}/{hdf_file}".format(path_prefix=path_prefix, **info)

        data = read_video_hdf5(hdf_path)
        packet_length = data['analogPacketLen']
        dat_time, _, _ = ts2sec(data['ts'], packet_length)

        cam_key = 'cam1ts' if info['rig'] == '2P3' else  'cam2ts'
        eye_time, _, _ = ts2sec(data[cam_key], packet_length)
        total_frames = len(eye_time)

        frame_idx = np.floor(np.linspace(0, total_frames - 1, n_sample_frames))

        cap = cv2.VideoCapture(avi_path)
        no_frames = int(cap.get(cv2.CAP_PROP_FRAME_COUNT))

        if total_frames != no_frames:
            warn("{total_frames} timestamps, but {no_frames}  movie frames.".format(total_frames=total_frames,
                                                                                    no_frames=no_frames))
            if total_frames > no_frames and total_frames and no_frames:
                total_frames = no_frames
                eye_time = eye_time[:total_frames]
                frame_idx = np.round(np.linspace(0, total_frames - 1, n_sample_frames)).astype(int)
            else:
                raise PipelineException('Can not reconcile frame count', key)
        frames = []
        for frame_pos in frame_idx:
            cap.set(cv2.CAP_PROP_POS_FRAMES, frame_pos)
            ret, frame = cap.read()

            frames.append(np.asarray(frame, dtype=float)[..., 0])
        frames = np.stack(frames, axis=2)
        return eye_time, frames, total_frames

    def _make_tuples(self, key):
        key['eye_time'], frames, key['total_frames'] = self.grab_timestamps_and_frames(key)
        rg = ROIGrabber(frames.mean(axis=2))
        with dj.config(display__width=50):
            print(EyeQuality())
        key['eye_quality'] = int(input("Enter the quality of the eye: "))
        key['eye_roi'] = rg.roi
        self.insert1(key)
        print('[Done]')


@schema
class TrackingParameters(dj.Lookup):
    definition = """
    # table that stores the paths for the params for pupil_tracker

    -> EyeQuality
    ---
    perc_high                    : float        # upper percentile for bright pixels
    perc_low                     : float        # lower percentile for dark pixels
    perc_weight                  : float        # threshold will be perc_weight*perc_low + (1- perc_weight)*perc_high
    relative_area_threshold      : float        # enclosing rotating rectangle has to have at least that amount of area
    ratio_threshold              : float        # ratio of major and minor radius cannot be larger than this
    error_threshold              : float        # threshold on the RMSE of the ellipse fit
    min_contour_len              : int          # minimal required contour length (must be at least 5)
    margin                       : float        # relative margin the pupil center should not be in
    contrast_threshold           : float        # contrast below that threshold are considered dark
    speed_threshold              : float        # eye center can at most move that fraction of the roi between frames
    dr_threshold                 : float        # maximally allow relative change in radius
    """

    contents = [
        {'eye_quality': 0,
         'perc_high': 95,
         'perc_low': 5,
         'perc_weight': 0.4,
         'relative_area_threshold': 0.01,
         'ratio_threshold': 1.7,
         'error_threshold': 0.175,
         'min_contour_len': 5,
         'margin': 0.2,
         'contrast_threshold': 10,
         'speed_threshold': 0.35,
         'dr_threshold': 0.15,
         },
        {'eye_quality': 1,
         'perc_high': 95,
         'perc_low': 5,
         'perc_weight': 0.4,
         'relative_area_threshold': 0.01,
         'ratio_threshold': 1.9,
         'error_threshold': 0.2,
         'min_contour_len': 5,
         'margin': 0.2,
         'contrast_threshold': 10,
         'speed_threshold': 0.35,
         'dr_threshold': 0.15,
         },
        {'eye_quality': 2,
         'perc_high': 95,
         'perc_low': 5,
         'perc_weight': 0.4,
         'relative_area_threshold': 0.01,
         'ratio_threshold': 1.9,
         'error_threshold': 0.25,
         'min_contour_len': 5,
         'margin': 0.05,
         'contrast_threshold': 10,
         'speed_threshold': 0.35,
         'dr_threshold': 0.15,
         },
    ]


@schema
class EyeTracking(dj.Computed):
    definition = """
    -> Eye
    -> TrackingParameters
    ---
    tracking_ts=CURRENT_TIMESTAMP    : timestamp  # automatic
    """

    class Frame(dj.Part):
        definition = """
        -> EyeTracking
        frame_id            : int           # frame id with matlab based 1 indexing
        ---
        rotated_rect=NULL        : tinyblob      # rotated rect (center, sidelength, angle) containing the ellipse
        contour=NULL             : longblob      # eye contour relative to ROI
        center=NULL              : tinyblob      # center of the ellipse in (x, y) of image
        major_r=NULL             : float         # major radius of the ellipse
        frame_intensity=NULL     : float         # std of the frame
        """

    @property
    def key_source(self):
        return (Eye() * TrackingParameters()).proj()

    def _make_tuples(self, key):
        print("Populating", key)
        param = (TrackingParameters() & key).fetch1()

        roi = (Eye() & key).fetch1['eye_roi']

        video_info = (experiment.Session() * experiment.Scan.EyeVideo() & key).fetch1()
        avi_path = "{path_prefix}/{behavior_path}/{filename}".format(path_prefix=config['path.mounts'], **video_info)

        tr = PupilTracker(param)
        traces = tr.track(avi_path, roi - 1, display=config['display.tracking'])  # -1 because of matlab indices

        self.insert1(key)
        fr = self.Frame()
        for trace in traces:
            trace.update(key)
            fr.insert1(trace)


schema.spawn_missing_classes()<|MERGE_RESOLUTION|>--- conflicted
+++ resolved
@@ -5,14 +5,8 @@
 import sh
 import os
 from .utils.dsp import mirrconv
-<<<<<<< HEAD
 from .utils.eye_tracking import ROIGrabber, ts2sec, read_video_hdf5, PupilTracker
-from scipy import signal
-from scipy import stats
 from . import config
-=======
-
->>>>>>> 2b36d3ac
 from distutils.version import StrictVersion
 
 assert StrictVersion(dj.__version__) >= StrictVersion('0.2.8')
@@ -467,12 +461,7 @@
 
     @property
     def key_source(self):
-<<<<<<< HEAD
-        return (ComputeTraces() * SpikeMethod() & [dict(spike_method_name='stm'), dict(spike_method_name='nmf')]).proj()
-        # return (ComputeTraces() * SpikeMethod() & dict(spike_method_name='nmf')).proj()
-=======
         return (ComputeTraces() * SpikeMethod() & "spike_method_name in ('stm','nmf')").proj()
->>>>>>> 2b36d3ac
 
     class RateTrace(dj.Part):
         definition = """  # Inferred
