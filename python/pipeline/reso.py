""" Schemas for resonant scanners."""
import datajoint as dj
from datajoint.jobs import key_hash
import matplotlib.pyplot as plt
import numpy as np
import scanreader
import gc

from . import experiment, notify, shared
from .utils import galvo_corrections, signal, quality, mask_classification
from .exceptions import PipelineException


schema = dj.schema('pipeline_reso', locals())
CURRENT_VERSION = 1


@schema
class Version(dj.Lookup):
    definition = """ # versions for the reso pipeline

    reso_version                    : smallint
    ---
    description = ''                : varchar(256)      # any notes on this version
    date = CURRENT_TIMESTAMP        : timestamp         # automatic
    """
    contents = [
        {'reso_version': 0, 'description': 'test'},
        {'reso_version': 1, 'description': 'first release'}
    ]


@schema
class ScanInfo(dj.Imported):
    definition = """ # master table with general data about the scans

    -> experiment.Scan
    -> Version                                  # reso version
    ---
    nslices                 : tinyint           # number of slices
    nchannels               : tinyint           # number of channels
    nframes                 : int               # number of recorded frames
    nframes_requested       : int               # number of requested frames (from header)
    px_height               : smallint          # lines per frame
    px_width                : smallint          # pixels per line
    um_height               : float             # height in microns
    um_width                : float             # width in microns
    x                       : float             # (um) center of scan in the motor coordinate system
    y                       : float             # (um) center of scan in the motor coordinate system
    fps                     : float             # (Hz) frames per second
    zoom                    : decimal(5,2)      # zoom factor
    bidirectional           : boolean           # true = bidirectional scanning
    usecs_per_line          : float             # microseconds per scan line
    fill_fraction           : float             # raster scan temporal fill fraction (see scanimage)
    """

    @property
    def key_source(self):
        rigs = [{'rig': '2P2'}, {'rig': '2P3'}, {'rig': '2P5'}, {'rig': '3P1'}]
        reso_sessions = (experiment.Session() & rigs)
        reso_scans = (experiment.Scan() - experiment.ScanIgnored()) & reso_sessions
        return reso_scans * (Version() & {'reso_version': CURRENT_VERSION})

    class Slice(dj.Part):
        definition = """ # slice-specific scan information

        -> ScanInfo
        -> shared.Slice
        ---
        z           : float             # (um) absolute depth with respect to the surface of the cortex
        """

<<<<<<< HEAD
    class QuantalSize(dj.Part):
        definition = """ # quantal size in images

        -> ScanInfo
        -> shared.Slice
        -> shared.Channel
        ---
        min_intensity               : int           # min value in movie
        max_intensity               : int           # max value in movie
        intensities                 : longblob      # intensities for fitting variances
        variances                   : longblob      # variances for each intensity
        quantal_size                : float         # variance slope, corresponds to quantal size
        zero_level                  : int           # level corresponding to zero (computed from variance dependence)
        quantal_frame               : longblob      # average frame expressed in quanta
        median_quantum_rate         : float         # median value in frame
        percentile95_quantum_rate   : float         # 95th percentile in frame
        """

        def _make_tuples(self, key, scan, slice_id, channel):
            # Create results tuple
            tuple_ = key.copy()
            tuple_['slice'] = slice_id + 1
            tuple_['channel'] = channel + 1

            # Compute quantal size
            middle_frame = int(np.floor(scan.num_frames / 2))
            frames = slice(max(middle_frame - 2000, 0), middle_frame + 2000)
            mini_scan = scan[slice_id, :, :, channel, frames]
            results = quality.compute_quantal_size(mini_scan)

            # Add results to tuple
            tuple_['min_intensity'] = results[0]
            tuple_['max_intensity'] = results[1]
            tuple_['intensities'] = results[2]
            tuple_['variances'] = results[3]
            tuple_['quantal_size'] = results[4]
            tuple_['zero_level'] = results[5]

            # Compute average frame rescaled with the quantal size
            mean_frame = np.mean(mini_scan, axis=-1)
            average_frame = (mean_frame - tuple_['zero_level']) / tuple_['quantal_size']
            tuple_['quantal_frame'] = average_frame
            tuple_['median_quantum_rate'] = np.median(average_frame)
            tuple_['percentile95_quantum_rate'] = np.percentile(average_frame, 95)

            dj.conn().is_connected

            # Insert
            self.insert1(tuple_)

=======
>>>>>>> a2e39e8f
    def _make_tuples(self, key):
        """ Read some scan parameters, compute FOV in microns and quantal size."""
        from decimal import Decimal

        # Read the scan
        print('Reading header...')
        scan_filename = (experiment.Scan() & key).local_filenames_as_wildcard
        scan = scanreader.read_scan(scan_filename, dtype=np.float32)

        dj.conn().is_connected

        # Get attributes
        tuple_ = key.copy()  # in case key is reused somewhere else
        tuple_['nslices'] = scan.num_fields
        tuple_['nchannels'] = scan.num_channels
        tuple_['nframes'] = scan.num_frames
        tuple_['nframes_requested'] = scan.num_requested_frames
        tuple_['px_height'] = scan.image_height
        tuple_['px_width'] = scan.image_width
        tuple_['x'] = scan.motor_position_at_zero[0]
        tuple_['y'] = scan.motor_position_at_zero[1]
        tuple_['fps'] = scan.fps
        tuple_['zoom'] = Decimal(str(scan.zoom))
        tuple_['bidirectional'] = scan.is_bidirectional
        tuple_['usecs_per_line'] = scan.seconds_per_line * 1e6
        tuple_['fill_fraction'] = scan.temporal_fill_fraction

        dj.conn().is_connected

        # Estimate height and width in microns using measured FOVs for similar setups
        fov_rel = (experiment.FOV() * experiment.Session() * experiment.Scan() & key
                   & 'session_date>=fov_ts')
        zooms = fov_rel.fetch('mag').astype(np.float32)  # zooms measured in same setup
        closest_zoom = zooms[np.argmin(np.abs(np.log(zooms / scan.zoom)))]

        dims = (fov_rel & 'ABS(mag - {}) < 1e-4'.format(closest_zoom)).fetch1('height', 'width')
        um_height, um_width = [float(um) * (closest_zoom / scan.zoom) for um in dims]
        tuple_['um_height'] = um_height * scan._y_angle_scale_factor
        tuple_['um_width'] = um_width * scan._x_angle_scale_factor

        dj.conn().is_connected

        # Insert in ScanInfo
        self.insert1(tuple_)

        # Insert slice information
        z_zero = (experiment.Scan() & key).fetch1('depth')  # true depth at ScanImage's 0
        for slice_id, z_slice in enumerate(scan.field_depths):
            ScanInfo.Slice().insert1({**key, 'slice': slice_id + 1, 'z': z_zero + z_slice})

        self.notify(key)

    def notify(self, key):
        msg = 'ScanInfo for `{}` has been populated.'.format(key)
        (notify.SlackUser() & (experiment.Session() & key)).notify(msg)

    @property
    def microns_per_pixel(self):
        """ Returns an array with microns per pixel in height and width. """
        um_height, px_height, um_width, px_width = self.fetch1('um_height', 'px_height',
                                                               'um_width', 'px_width')
        return np.array([um_height / px_height, um_width / px_width])


@schema
class CorrectionChannel(dj.Manual):
    definition = """ # channel to use for raster and motion correction

    -> experiment.Scan
    -> shared.Slice
    ---
    -> shared.Channel
    """


@schema
class RasterCorrection(dj.Computed):
    definition = """ # raster correction for bidirectional resonant scans

    -> ScanInfo                         # animal_id, session, scan_idx, version
    -> CorrectionChannel                # animal_id, session, scan_idx, slice
    ---
    template            : longblob      # average frame from the middle of the movie
    raster_phase        : float         # difference between expected and recorded scan angle
    """

    @property
    def key_source(self):
        # Run make_tuples once per scan iff correction channel has been set for all slices
        scans = (ScanInfo() & CorrectionChannel()) - (ScanInfo.Slice() - CorrectionChannel())
        return scans & {'reso_version': CURRENT_VERSION}

    def _make_tuples(self, key):
        from scipy.signal import tukey

        # Read the scan
        scan_filename = (experiment.Scan() & key).local_filenames_as_wildcard
        scan = scanreader.read_scan(scan_filename, dtype=np.float32)

        for slice_id in range(scan.num_fields):
            print('Computing raster correction for slice', slice_id + 1)

            # Select channel
            correction_channel = (CorrectionChannel() & key & {'slice': slice_id + 1})
            channel = correction_channel.fetch1('channel') - 1

            # Create results tuple
            tuple_ = key.copy()
            tuple_['slice'] = slice_id + 1

            # Load some frames from the middle of the scan
            middle_frame =  int(np.floor(scan.num_frames / 2))
            frames = slice(max(middle_frame - 1000, 0), middle_frame + 1000)
            mini_scan = scan[slice_id, :, :, channel, frames]

            # Create template (average frame tapered to avoid edge artifacts)
            taper = np.sqrt(np.outer(tukey(scan.image_height, 0.2),
                                     tukey(scan.image_width, 0.2)))
            template = np.mean(mini_scan, axis=-1) * taper
            tuple_['template'] = template

            # Compute raster correction parameters
            if scan.is_bidirectional:
                tuple_['raster_phase'] = galvo_corrections.compute_raster_phase(template,
                                                             scan.temporal_fill_fraction)
            else:
                tuple_['raster_phase'] = 0

            # Insert
            self.insert1(tuple_)

        self.notify(key)

    def notify(self, key):
        msg = 'RasterCorrection for `{}` has been populated.'.format(key)
        msg += '\nRaster phases: {}'.format((self & key).fetch('raster_phase'))
        (notify.SlackUser() & (experiment.Session() & key)).notify(msg)

    def get_correct_raster(self):
        """ Returns a function to perform raster correction on the scan. """
        raster_phase = self.fetch1('raster_phase')
        fill_fraction = (ScanInfo() & self).fetch1('fill_fraction')
        if raster_phase == 0:
            return lambda scan: scan.astype(np.float32, copy=False)
        else:
            return lambda scan: galvo_corrections.correct_raster(scan, raster_phase,
                                                                 fill_fraction)


@schema
class MotionCorrection(dj.Computed):
    definition = """ # motion correction for galvo scans

    -> RasterCorrection
    ---
    template                        : longblob      # image used as alignment template
    y_shifts                        : longblob      # (pixels) y motion correction shifts
    x_shifts                        : longblob      # (pixels) x motion correction shifts
    y_std                           : float         # (um) standard deviation of y shifts
    x_std                           : float         # (um) standard deviation of x shifts
    y_outlier_frames                : longblob      # mask with true for frames with high y shifts (already corrected)
    x_outlier_frames                : longblob      # mask with true for frames with high x shifts (already corrected)
    align_time=CURRENT_TIMESTAMP    : timestamp     # automatic
    """

    @property
    def key_source(self):
        # Run make_tuples once per scan iff RasterCorrection is done
        return ScanInfo() & RasterCorrection() & {'reso_version': CURRENT_VERSION}

    def _make_tuples(self, key):
        """Computes the motion shifts per frame needed to correct the scan."""
        from scipy import ndimage

        # Read the scan
        scan_filename = (experiment.Scan() & key).local_filenames_as_wildcard
        scan = scanreader.read_scan(scan_filename, dtype=np.float32)

        # Get some params
        um_height, px_height, um_width, px_width = \
            (ScanInfo() & key).fetch1('um_height', 'px_height', 'um_width', 'px_width')

        for slice_id in range(scan.num_fields):
            print('Correcting motion in slice', slice_id + 1)

            # Select channel
            correction_channel = (CorrectionChannel() & key & {'slice': slice_id + 1})
            channel = correction_channel.fetch1('channel') - 1

            # Create results tuple
            tuple_ = key.copy()
            tuple_['slice'] = slice_id + 1

            # Load scan (we discard some rows/cols to avoid edge artifacts)
            skip_rows = int(round(px_height * 0.10))
            skip_cols = int(round(px_width * 0.10))
            scan_ = scan[slice_id, skip_rows: -skip_rows, skip_cols: -skip_cols, channel, :]  # height x width x frames

            # Correct raster effects (needed for subpixel changes in y)
            correct_raster = (RasterCorrection() & key & {'slice': slice_id + 1}).get_correct_raster()
            scan_ = correct_raster(scan_)
            scan_ -= scan_.min()  # make nonnegative for fft

            # Create template
            middle_frame = int(np.floor(scan.num_frames / 2))
            mini_scan = scan_[:, :, max(middle_frame - 1000, 0): middle_frame + 1000]
            mini_scan = 2 * np.sqrt(mini_scan + 3 / 8)  # *
            template = np.mean(mini_scan, axis=-1)
            template = ndimage.gaussian_filter(template, 0.7)  # **
            tuple_['template'] = template
            # * Anscombe tranform to normalize noise, increase contrast and decrease outliers' leverage
            # ** Small amount of gaussian smoothing to get rid of high frequency noise

            # Compute smoothing window size
            size_in_ms = 300  # smooth over a 300 milliseconds window
            window_size = int(round(scan.fps * (size_in_ms / 1000)))  # in frames
            window_size += 1 if window_size % 2 == 0 else 0  # make odd

            # Get motion correction shifts
            results = galvo_corrections.compute_motion_shifts(scan_, template,
                                                              smoothing_window_size=window_size)
            y_shifts = results[0] - results[0].mean()  # center motions around zero
            x_shifts = results[1] - results[1].mean()
            tuple_['y_shifts'] = y_shifts
            tuple_['x_shifts'] = x_shifts
            tuple_['y_outlier_frames'] = results[2]
            tuple_['x_outlier_frames'] = results[3]
            tuple_['y_std'] = np.std(y_shifts)
            tuple_['x_std'] = np.std(x_shifts)

            # Free memory
            del scan_
            gc.collect()

            # Insert
            self.insert1(tuple_)

        self.notify(key, scan)

    def notify(self, key, scan):
        import seaborn as sns

        fps = (ScanInfo() & key).fetch1('fps')
        seconds = np.arange(scan.num_frames) / fps

        with sns.axes_style('white'):
            fig, axes = plt.subplots(scan.num_fields, 1, figsize=(15, 4 * scan.num_fields),
                                     sharey=True)
        axes = [axes] if scan.num_fields == 1 else axes # make list if single axis object
        for i in range(scan.num_fields):
            y_shifts, x_shifts = (self & key & {'slice': i + 1}).fetch1('y_shifts', 'x_shifts')
            axes[i].set_title('Shifts for slice {}'.format(i + 1))
            axes[i].plot(seconds, y_shifts, label='y shifts')
            axes[i].plot(seconds, x_shifts, label='x shifts')
            axes[i].set_ylabel('Pixels')
            axes[i].set_xlabel('Seconds')
            axes[i].legend()
        fig.tight_layout()
        img_filename = '/tmp/' + key_hash(key) + '.png'
        fig.savefig(img_filename)
        plt.close(fig)
        sns.reset_orig()

        msg = 'MotionCorrection for `{}` has been populated.'.format(key)
        (notify.SlackUser() & (experiment.Session() & key)).notify(msg, file=img_filename,
                                                                   file_title='motion shifts')

    def save_video(self, filename='galvo_corrections.mp4', channel=1, start_index=0,
                   seconds=30, dpi=250):
        """ Creates an animation video showing the original vs corrected scan.

        :param string filename: Output filename (path + filename)
        :param int channel: What channel from the scan to use. Starts at 1
        :param int start_index: Where in the scan to start the video.
        :param int seconds: How long in seconds should the animation run.
        :param int dpi: Dots per inch, controls the quality of the video.

        :returns Figure. You can call show() on it.
        :rtype: matplotlib.figure.Figure
        """
        # Get fps and total_num_frames
        fps = (ScanInfo() & self).fetch1('fps')
        num_video_frames = int(round(fps * seconds))
        stop_index = start_index + num_video_frames

        # Load the scan
        scan_filename = (experiment.Scan() & self).local_filenames_as_wildcard
        scan = scanreader.read_scan(scan_filename, dtype=np.float32)
        scan_ = scan[self.fetch1('slice') - 1, :, :, channel - 1, start_index: stop_index]
        original_scan = scan_.copy()

        # Correct the scan
        correct_raster = (RasterCorrection() & self.proj()).get_correct_raster()
        correct_motion = self.get_correct_motion()
        corrected_scan = correct_motion(correct_raster(scan_), slice(start_index, stop_index))

        # Create animation
        import matplotlib.animation as animation

        ## Set the figure
        fig, axes = plt.subplots(1, 2, sharex=True, sharey=True)

        axes[0].set_title('Original')
        im1 = axes[0].imshow(original_scan[:, :, 0], vmin=original_scan.min(),
                             vmax=original_scan.max())  # just a placeholder
        fig.colorbar(im1, ax=axes[0])
        axes[0].axis('off')

        axes[1].set_title('Corrected')
        im2 = axes[1].imshow(corrected_scan[:, :, 0], vmin=corrected_scan.min(),
                             vmax=corrected_scan.max())  # just a placeholder
        fig.colorbar(im2, ax=axes[1])
        axes[1].axis('off')

        ## Make the animation
        def update_img(i):
            im1.set_data(original_scan[:, :, i])
            im2.set_data(corrected_scan[:, :, i])

        video = animation.FuncAnimation(fig, update_img, corrected_scan.shape[2],
                                        interval=1000 / fps)

        # Save animation
        if not filename.endswith('.mp4'):
            filename += '.mp4'
        print('Saving video at:', filename)
        print('If this takes too long, stop it and call again with dpi <', dpi, '(default)')
        video.save(filename, dpi=dpi)

        return fig

    def get_correct_motion(self):
        """ Returns a function to perform motion correction on scans. """
        y_shifts, x_shifts = self.fetch1('y_shifts', 'x_shifts')
        xy_motion = np.stack([x_shifts, y_shifts])

        def my_lambda_function(scan, indices=None):
            if indices is None:
                return galvo_corrections.correct_motion(scan, xy_motion)
            else:
                return galvo_corrections.correct_motion(scan, xy_motion[:, indices])

        return my_lambda_function

@schema
class SummaryImages(dj.Computed):
    definition = """ # summary images for each slice and channel after corrections

    -> MotionCorrection
    -> shared.Channel
    """

    @property
    def key_source(self):
        # Run make_tuples once per scan iff MotionCorrection is done
        return ScanInfo() & MotionCorrection() & {'reso_version': CURRENT_VERSION}

    class Average(dj.Part):
        definition = """ # l6-norm of each pixel across time

        -> master
        ---
        average_image           : longblob
        """

    class Correlation(dj.Part):
        definition = """ # average temporal correlation between each pixel and its eight neighbors

        -> master
        ---
        correlation_image       : longblob
        """

    def _make_tuples(self, key):
        from .utils import correlation_image as ci

        # Read the scan
        scan_filename = (experiment.Scan() & key).local_filenames_as_wildcard
        scan = scanreader.read_scan(scan_filename, dtype=np.float32)

        for slice_id in range(scan.num_fields):
            print('Computing summary images for slice', slice_id + 1)

            # Get raster and motion correction functions
            correct_raster = (RasterCorrection() & key & {'slice': slice_id + 1}).get_correct_raster()
            correct_motion = (MotionCorrection() & key & {'slice': slice_id + 1}).get_correct_motion()

            for channel in range(scan.num_channels):
                tuple_ = key.copy()
                tuple_['slice'] = slice_id + 1
                tuple_['channel'] = channel + 1

                # Correct scan
                scan_ = scan[slice_id, :, :, channel, :]
                scan_ = correct_motion(correct_raster(scan_))

                # Subtract overall brightness/drift
                scan_ -= scan_.mean(axis=(0, 1))
                scan_ -= scan_.min()  # make nonnegative for lp-norm

                # Insert in SummaryImages
                self.insert1(tuple_)

                # Compute and insert correlation image
                correlation_image = ci.compute_correlation_image(scan_)
                SummaryImages.Correlation().insert1({**tuple_, 'correlation_image': correlation_image})

                # Compute and insert lp-norm of each pixel over time
                p = 6
                scan_ = np.power(scan_, p, out=scan_)  # in place
                average_image = np.sum(scan_, axis=-1, dtype=np.float64) ** (1 / p)
                SummaryImages.Average().insert1({**tuple_, 'average_image': average_image})

                # Free memory
                del scan_
                gc.collect()

            self.notify({**key, 'slice': slice_id + 1}, scan.num_channels)  # once per slice

    def notify(self, key, num_channels):
        fig, axes = plt.subplots(num_channels, 2, squeeze=False, figsize=(12, 5 * num_channels))

        fig.suptitle('Slice {}'.format(key['slice']))
        axes[0, 0].set_title('Average')
        axes[0, 1].set_title('Correlation')
        for ax in axes.ravel():
            ax.get_xaxis().set_ticks([])
            ax.get_yaxis().set_ticks([])

        for channel in range(num_channels):
            axes[channel, 0].set_ylabel('Channel {}'.format(channel + 1), size='large',
                                        rotation='horizontal', ha='right')
            corr = (SummaryImages.Correlation() & key & {'channel': channel + 1}).fetch1('correlation_image')
            avg = (SummaryImages.Average() & key & {'channel': channel + 1}).fetch1('average_image')
            axes[channel, 0].imshow(avg)
            axes[channel, 1].imshow(corr)

        fig.tight_layout()
        img_filename = '/tmp/' + key_hash(key) + '.png'
        fig.savefig(img_filename)
        plt.close(fig)

        msg = 'SummaryImages for `{}` has been populated.'.format(key)
        (notify.SlackUser() & (experiment.Session() & key)).notify(msg, file=img_filename,
                                                                   file_title='summary images')


@schema
class SegmentationTask(dj.Manual):
    definition = """ # defines the target of segmentation and the channel to use

    -> experiment.Scan
    -> shared.Slice
    -> shared.Channel
    -> shared.SegmentationMethod
    ---
    -> experiment.Compartment
    """

    def estimate_num_components(self):
        """ Estimates the number of components per slice using simple rules of thumb.

        For somatic scans, estimate number of neurons based on:
        (100x100x100)um^3 = 1e6 um^3 -> 1e2 neurons; (1x1x1)mm^3 = 1e9 um^3 -> 1e5 neurons

        For axonal/dendritic scans, just ten times our estimate of neurons.

        :returns: Number of components
        :rtype: int
        """

        # Get slice dimensions (in micrometers)
        scan = (ScanInfo() & self & {'reso_version': CURRENT_VERSION})
        slice_height, slice_width = scan.fetch1('um_height', 'um_width')
        slice_thickness = 10  # assumption
        slice_volume = slice_width * slice_height * slice_thickness

        # Estimate number of components
        compartment = self.fetch1('compartment')
        if compartment == 'soma':
            num_components = slice_volume * 0.0001
        elif compartment == 'axon':
            num_components = slice_volume * 0.0005  # five times as many neurons
        else:
            PipelineException("Compartment type '{}' not recognized".format(compartment))

        return int(round(num_components))

@schema
class DoNotSegment(dj.Manual):
    definition = """ # slice/channels that should not be segmented (used for web interface only)

    -> experiment.Scan
    -> shared.Slice
    -> shared.Channel
    """


@schema
class Segmentation(dj.Computed):
    definition = """ # Different mask segmentations.

    -> MotionCorrection         # animal_id, session, scan_idx, version, slice
    -> SegmentationTask         # animal_id, session, scan_idx, slice, channel, segmentation_method
    ---
    segmentation_time=CURRENT_TIMESTAMP     : timestamp     # automatic
    """

    @property
    def key_source(self):
        return MotionCorrection() * SegmentationTask() & {'reso_version': CURRENT_VERSION}

    class Mask(dj.Part):
        definition = """ # mask produced by segmentation.

        -> Segmentation
        mask_id         : smallint
        ---
        pixels          : longblob      # indices into the image in column major (Fortran) order
        weights         : longblob      # weights of the mask at the indices above
        """

        def get_mask_as_image(self):
            """ Return this mask as an image (2-d numpy array)."""
            # Get params
            pixels, weights = self.fetch('pixels', 'weights')
            image_height, image_width = (ScanInfo() & self).fetch1('px_height', 'px_width')

            # Reshape mask
            mask = Segmentation.reshape_masks(pixels, weights, image_height, image_width)

            return np.squeeze(mask)

    class Manual(dj.Part):
        definition = """ # masks created manually

        -> Segmentation
        """

        def _make_tuples(self, key):
            print('Warning: Manual segmentation is not implemented in Python.')
            # Copy any masks (and MaskClassification) that were there before
            # Delete key from Segmentation (this is needed for trace and ScanSet and Activity computation to restart when things are added)
            # Show GUI with the current masks
            # User modifies it somehow to produce the new set of masks
            # Insert info in Segmentation -> Segmentation.Manual -> Segmentation.Mask -> MaskClassification -> MaskClassification.Type

    class CNMF(dj.Part):
        definition = """ # source extraction using constrained non-negative matrix factorization

        -> Segmentation
        ---
        params              : varchar(1024)     # parameters send to CNMF as JSON array
        """

        def _make_tuples(self, key):
            """ Use CNMF to extract masks and traces.

            See caiman_interface.extract_masks for explanation of parameters
            """
            from .utils import caiman_interface as cmn
            import json

            print('')
            print('*' * 85)
            print('Processing {}'.format(key))

            # Load scan
            channel = key['channel'] - 1
            slice_id = key['slice'] - 1
            scan_filename = (experiment.Scan() & key).local_filenames_as_wildcard
            scan = scanreader.read_scan(scan_filename, dtype=np.float32)
            scan_ = scan[slice_id, :, :, channel, :]

            # Correct scan
            print('Correcting scan...')
            correct_raster = (RasterCorrection() & key).get_correct_raster()
            correct_motion = (MotionCorrection() & key).get_correct_motion()
            scan_ = correct_motion(correct_raster(scan_))
            scan_ -= scan_.min()  # make nonnegative for caiman

            # Set CNMF parameters
            ## Set general parameters
            kwargs = {}
            kwargs['num_components'] = (SegmentationTask() & key).estimate_num_components()
            kwargs['num_background_components'] = 1
            kwargs['merge_threshold'] = 0.7

            ## Set params specific to somatic or axonal/dendritic scans
            target = (SegmentationTask() & key).fetch1('compartment')
            if target == 'soma':
                kwargs['init_on_patches'] = False
                kwargs['init_method'] = 'greedy_roi'
                kwargs['soma_diameter'] = tuple(14 / (ScanInfo() & key).microns_per_pixel) # 14 x 14 microns
            else:  # axons/dendrites
                kwargs['init_on_patches'] = True
                kwargs['init_method'] = 'sparse_nmf'
                kwargs['snmf_alpha'] = 500  # 10^2 to 10^3.5 is a good range
                kwargs['patch_size'] = tuple(50 / (ScanInfo() & key).microns_per_pixel) # 40 x 40 microns
                kwargs['proportion_patch_overlap'] = 0.2 # 20% overlap
                kwargs['num_components_per_patch'] = 15

            ## Set performance/execution parameters (heuristically), decrease if memory overflows
            kwargs['num_processes'] = 12  # Set to None for all cores available
            kwargs['num_pixels_per_process'] = 10000

            # Extract traces
            print('Extracting masks and traces (cnmf)...')
            cnmf_result = cmn.extract_masks(scan_, **kwargs)
            (masks, traces, background_masks, background_traces, raw_traces) = cnmf_result

            # Insert CNMF results
            print('Inserting masks, background components and traces...')
            dj.conn()

            ## Insert in CNMF, Segmentation and Fluorescence
            Segmentation().insert1(key)
            Segmentation.CNMF().insert1({**key, 'params': json.dumps(kwargs)})
            Fluorescence().insert1(key)  # we also insert traces

            ## Insert background components
            Segmentation.CNMFBackground().insert1({**key, 'masks': background_masks,
                                                   'activity': background_traces})

            ## Insert masks and traces (masks in Matlab format)
            num_masks = masks.shape[-1]
            masks = masks.reshape(-1, num_masks, order='F').T  # [num_masks x num_pixels] in F order
            for mask_id, mask, trace in zip(range(1, num_masks + 1), masks, raw_traces):
                mask_pixels = np.where(mask)[0]
                mask_weights = mask[mask_pixels]
                mask_pixels += 1  # matlab indices start at 1
                Segmentation.Mask().insert1({**key, 'mask_id': mask_id, 'pixels': mask_pixels,
                                             'weights': mask_weights})

                Fluorescence.Trace().insert1({**key, 'mask_id': mask_id, 'trace': trace})

            Segmentation().notify(key)

        def save_video(self, filename='cnmf_results.mp4', start_index=0, seconds=30,
                       dpi=250, first_n=None):
            """ Creates an animation video showing the results of CNMF.

            :param string filename: Output filename (path + filename)
            :param int start_index: Where in the scan to start the video.
            :param int seconds: How long in seconds should the animation run.
            :param int dpi: Dots per inch, controls the quality of the video.
            :param int first_n: Draw only the first n components.

            :returns Figure. You can call show() on it.
            :rtype: matplotlib.figure.Figure
            """
            # Get fps and calculate total number of frames
            fps = (ScanInfo() & self).fetch1('fps')
            num_video_frames = int(round(fps * seconds))
            stop_index = start_index + num_video_frames

            # Load the scan
            channel = self.fetch1('channel') - 1
            slice_id = self.fetch1('slice') - 1
            scan_filename = (experiment.Scan() & self).local_filenames_as_wildcard
            scan = scanreader.read_scan(scan_filename, dtype=np.float32)
            scan_ = scan[slice_id, :, :, channel, start_index: stop_index]

            # Correct the scan
            correct_raster = (RasterCorrection() & self).get_correct_raster()
            correct_motion = (MotionCorrection() & self).get_correct_motion()
            scan_ = correct_motion(correct_raster(scan_), slice(start_index, stop_index))

            # Get scan dimensions
            image_height, image_width, _ = scan_.shape
            num_pixels = image_height * image_width

            # Get masks and traces
            masks = (Segmentation() & self).get_all_masks()
            traces = (Fluorescence() & self).get_all_traces()  # always there for CNMF
            background_masks, background_traces = (Segmentation.CNMFBackground() &
                                                   self).fetch1('masks', 'activity')

            # Select first n components
            if first_n is not None:
                masks = masks[:, :, :first_n]
                traces = traces[:first_n, :]

            # Drop frames that won't be displayed
            traces = traces[:, start_index: stop_index]
            background_traces = background_traces[:, start_index: stop_index]

            # Create movies
            extracted = np.dot(masks.reshape(num_pixels, -1), traces)
            extracted = extracted.reshape(image_height, image_width, -1)
            background = np.dot(background_masks.reshape(num_pixels, -1), background_traces)
            background = background.reshape(image_height, image_width, -1)
            residual = scan_ - extracted - background

            # Create animation
            import matplotlib.animation as animation

            ## Set the figure
            fig, axes = plt.subplots(2, 2, sharex=True, sharey=True)

            axes[0, 0].set_title('Original (Y)')
            im1 = axes[0, 0].imshow(scan_[:, :, 0], vmin=scan_.min(), vmax=scan_.max())  # just a placeholder
            fig.colorbar(im1, ax=axes[0, 0])

            axes[0, 1].set_title('Extracted (A*C)')
            im2 = axes[0, 1].imshow(extracted[:, :, 0], vmin=extracted.min(), vmax=extracted.max())
            fig.colorbar(im2, ax=axes[0, 1])

            axes[1, 0].set_title('Background (B*F)')
            im3 = axes[1, 0].imshow(background[:, :, 0], vmin=background.min(),
                                    vmax=background.max())
            fig.colorbar(im3, ax=axes[1, 0])

            axes[1, 1].set_title('Residual (Y - A*C - B*F)')
            im4 = axes[1, 1].imshow(residual[:, :, 0], vmin=residual.min(), vmax=residual.max())
            fig.colorbar(im4, ax=axes[1, 1])

            for ax in axes.ravel():
                ax.axis('off')

            ## Make the animation
            def update_img(i):
                im1.set_data(scan_[:, :, i])
                im2.set_data(extracted[:, :, i])
                im3.set_data(background[:, :, i])
                im4.set_data(residual[:, :, i])

            video = animation.FuncAnimation(fig, update_img, scan_.shape[2],
                                            interval=1000 / fps)

            # Save animation
            if not filename.endswith('.mp4'):
                filename += '.mp4'
            print('Saving video at:', filename)
            print('If this takes too long, stop it and call again with dpi <', dpi, '(default)')
            video.save(filename, dpi=dpi)

            return fig

    class CNMFBackground(dj.Part):
        definition = """ # inferred background components

        -> Segmentation.CNMF
        ---
        masks               : longblob      # array (im_height x im_width x num_background_components)
        activity            : longblob      # array (num_background_components x timesteps)
        """

    def _make_tuples(self, key):
        # Create masks
        if key['segmentation_method'] == 1:  # manual
            Segmentation.Manual()._make_tuples(key)
        elif key['segmentation_method'] == 2:  # nmf
            Segmentation.CNMF()._make_tuples(key)
        else:
            msg = 'Unrecognized segmentation method {}'.format(key['segmentation_method'])
            raise PipelineException(msg)

    def notify(self, key):
        fig = (Segmentation() & key).plot_masks()
        img_filename = '/tmp/' + key_hash(key) + '.png'
        fig.savefig(img_filename)
        plt.close(fig)

        msg = 'Segmentation for `{}` has been populated.'.format(key)
        (notify.SlackUser() & (experiment.Session() & key)).notify(msg, file=img_filename,
                                                                   file_title='mask contours')

    @staticmethod
    def reshape_masks(mask_pixels, mask_weights, image_height, image_width):
        """ Reshape masks into an image_height x image_width x num_masks array."""
        masks = np.zeros([image_height, image_width, len(mask_pixels)])

        # Reshape each mask
        for i, (mp, mw) in enumerate(zip(mask_pixels, mask_weights)):
            mask_as_vector = np.zeros(image_height * image_width)
            mask_as_vector[np.squeeze(mp - 1).astype(int)] = np.squeeze(mw)
            masks[:, :, i] = mask_as_vector.reshape(image_height, image_width, order='F')

        return masks

    def get_all_masks(self):
        """Returns an image_height x image_width x num_masks matrix with all masks."""
        mask_rel = (Segmentation.Mask() & self)

        # Get masks
        image_height, image_width = (ScanInfo() & self).fetch1('px_height', 'px_width')
        mask_pixels, mask_weights = mask_rel.fetch('pixels', 'weights', order_by='mask_id')
        mask_weights = [w - w.min() for w in mask_weights] # make all weights nonnegative

        # Reshape masks
        masks = Segmentation.reshape_masks(mask_pixels, mask_weights, image_height, image_width)

        return masks

    def plot_masks(self, threshold=0.99, first_n=None):
        """ Draw contours of masks over the correlation image (if available).

        :param threshold: Threshold on the cumulative mass to define mask contours. Lower
            for tighter contours.
        :param first_n: Number of masks to plot. None for all.

        :returns Figure. You can call show() on it.
        :rtype: matplotlib.figure.Figure
        """
        # Get masks
        masks = self.get_all_masks()
        if first_n is not None:
            masks = masks[:, :, :first_n]

        # Get correlation image if defined, black background otherwise.
        image_rel = SummaryImages.Correlation() & self
        if image_rel:
            background_image = image_rel.fetch1('correlation_image')
        else:
            background_image = np.zeros(masks.shape[:-1])

        # Plot background
        image_height, image_width, num_masks = masks.shape
        figsize = np.array([image_width, image_height]) / min(image_height, image_width)
        fig = plt.figure(figsize=figsize * 7)
        plt.imshow(background_image)

        # Draw contours
        cumsum_mask = np.empty([image_height, image_width])
        for i in range(num_masks):
            mask = masks[:, :, i]

            ## Compute cumulative mass (similar to caiman)
            indices = np.unravel_index(np.flip(np.argsort(mask, axis=None), axis=0), mask.shape) # max to min value in mask
            cumsum_mask[indices] = np.cumsum(mask[indices]**2) / np.sum(mask**2)

            ## Plot contour at desired threshold (with random color)
            random_color = (np.random.rand(), np.random.rand(), np.random.rand())
            plt.contour(cumsum_mask, [threshold], linewidths=0.8, colors=[random_color])

        return fig


@schema
class Fluorescence(dj.Computed):
    definition = """  # fluorescence traces before spike extraction or filtering

    -> Segmentation   # animal_id, session, scan_idx, reso_version, slice, channel, segmentation_method
    """

    @property
    def key_source(self):
        return Segmentation() & {'reso_version': CURRENT_VERSION}

    class Trace(dj.Part):
        definition = """

        -> Fluorescence
        -> Segmentation.Mask
        ---
        trace                   : longblob
        """

    def _make_tuples(self, key):
        # Load scan
        print('Loading scan...')
        slice_id = key['slice'] - 1
        channel = key['channel'] - 1
        scan_filename = (experiment.Scan() & key).local_filenames_as_wildcard
        scan = scanreader.read_scan(scan_filename, dtype=np.float32)
        scan_ = scan[slice_id, :, :, channel, :]

        # Correct the scan
        print('Correcting scan...')
        correct_raster = (RasterCorrection() & key).get_correct_raster()
        correct_motion = (MotionCorrection() & key).get_correct_motion()
        scan_ = correct_motion(correct_raster(scan_))

        # Get masks
        print('Creating fluorescence traces...')
        mask_ids, pixels, weights = (Segmentation.Mask() & key).fetch('mask_id', 'pixels', 'weights')
        masks = Segmentation.reshape_masks(pixels, weights, scan.image_height, scan.image_width)
        masks = masks.transpose([2, 0, 1])

        self.insert1(key)
        for mask_id, mask in zip(mask_ids, masks):
            trace = np.average(scan_.reshape(-1, scan.num_frames), weights=mask.ravel(),
                               axis=0)

            Fluorescence.Trace().insert1({**key, 'mask_id': mask_id, 'trace': trace})

        self.notify(key)

    def notify(self, key):
        fig = plt.figure(figsize=(15, 4))
        plt.plot((Fluorescence() & key).get_all_traces().T)
        img_filename = '/tmp/' + key_hash(key) + '.png'
        fig.savefig(img_filename)
        plt.close(fig)

        msg = 'Fluorescence.Trace for `{}` has been populated.'.format(key)
        (notify.SlackUser() & (experiment.Session() & key)).notify(msg, file=img_filename,
                                                                   file_title='calcium traces')

    def get_all_traces(self):
        """ Returns a num_traces x num_timesteps matrix with all traces."""
        traces = (Fluorescence.Trace() & self).fetch('trace', order_by='mask_id')
        return np.array([x.squeeze() for x in traces])


@schema
class MaskClassification(dj.Computed):
    definition = """ # classification of segmented masks.

    -> Segmentation                     # animal_id, session, scan_idx, reso_version, slice, channel, segmentation_method
    -> SummaryImages                    # animal_id, session, scan_idx, reso_version, slice, channel
    -> shared.ClassificationMethod
    ---
    classif_time=CURRENT_TIMESTAMP    : timestamp     # automatic
    """

    @property
    def key_source(self):
        return (Segmentation() * SummaryImages() * shared.ClassificationMethod() &
                {'reso_version': CURRENT_VERSION})

    class Type(dj.Part):
        definition = """

        -> MaskClassification
        -> Segmentation.Mask
        ---
        -> shared.MaskType
        """

    def _make_tuples(self, key):
        # Get masks
        image_height, image_width = (ScanInfo() & key).fetch1('px_height', 'px_width')
        mask_ids, pixels, weights = (Segmentation.Mask() & key).fetch('mask_id', 'pixels', 'weights')
        masks = Segmentation.reshape_masks(pixels, weights, image_height, image_width)
        masks = masks.transpose([2, 0, 1])  # num_masks, image_height, image_width

        # Classify masks
        if key['classification_method'] == 1:  # manual
            template = (SummaryImages.Correlation() & key).fetch1('correlation_image')
            mask_types = mask_classification.classify_manual(masks, template)
        elif key['classification_method'] == 2:  # cnn
            raise PipelineException('Convnet not yet implemented.')
            # template = (SummaryImages.Correlation() & key).fetch1('image')
            # mask_types = mask_classification.classify_cnn(masks, template)
        else:
            msg = 'Unrecognized classification method {}'.format(key['classification_method'])
            raise PipelineException(msg)

        print('Generated types:', mask_types)

        # Insert results
        self.insert1(key)
        for mask_id, mask_type in zip(mask_ids, mask_types):
            MaskClassification.Type().insert1({**key, 'mask_id': mask_id, 'type': mask_type})


@schema
class ScanSet(dj.Computed):
    definition = """ # set of all units in the same scan
    -> Fluorescence                 # processing done per slice
    """

    @property
    def key_source(self):
        return Fluorescence() & {'reso_version': CURRENT_VERSION}

    class Unit(dj.Part):
        definition = """ # single unit in the scan

        -> ScanInfo
        -> shared.SegmentationMethod
        unit_id                 : int           # unique per scan & segmentation method
        ---
        -> ScanSet                              # for it to act as a part table of ScanSet
        -> Fluorescence.Trace
        """

    class UnitInfo(dj.Part):
        definition = """ # unit type and coordinates in x, y, z

        -> ScanSet.Unit
        ---
        -> shared.MaskType                  # type of the unit
        um_x                : smallint      # x-coordinate of centroid in motor coordinate system
        um_y                : smallint      # y-coordinate of centroid in motor coordinate system
        um_z                : smallint      # z-coordinate of mask relative to surface of the cortex
        px_x                : smallint      # x-coordinate of centroid in the frame
        px_y                : smallint      # y-coordinate of centroid in the frame
        """

    def job_key(self, key):
        # Force reservation key to be per scan so diff slices are not run in parallel
        return {k: v for k, v in key.items() if k not in ['slice', 'channel']}

    def _make_tuples(self, key):
        from pipeline.utils import caiman_interface as cmn

        # Get masks
        image_height, image_width = (ScanInfo() & key).fetch1('px_height', 'px_width')
        mask_ids, pixels, weights = (Segmentation.Mask() & key).fetch('mask_id', 'pixels', 'weights')
        masks = Segmentation.reshape_masks(pixels, weights, image_height, image_width)

        # Compute units' coordinates
        px_center = [image_height / 2, image_width / 2]
        um_center = (ScanInfo() & key).fetch1('y', 'x')
        um_z = (ScanInfo.Slice() & key).fetch1('z')
        px_centroids = cmn.get_centroids(masks)
        um_centroids = um_center + (px_centroids - px_center) * (ScanInfo() & key).microns_per_pixel

        # Get type from MaskClassification if available, else SegmentationTask
        if MaskClassification() & key:
            ids, types = (MaskClassification.Type() & key).fetch('mask_id', 'type')
            get_type = lambda mask_id: types[ids == mask_id].item()
        else:
            mask_type = (SegmentationTask() & key).fetch1('compartment')
            get_type = lambda mask_id: mask_type

        # Get next unit_id for scan
        unit_rel = (ScanSet.Unit().proj() & key)
        unit_id = np.max(unit_rel.fetch('unit_id')) + 1 if unit_rel else 1

        # Insert in ScanSet
        self.insert1(key)

        # Insert units
        unit_ids = range(unit_id, unit_id + len(mask_ids) + 1)
        for unit_id, mask_id, (um_y, um_x), (px_y, px_x) in zip(unit_ids, mask_ids,
                                                                um_centroids, px_centroids):
            ScanSet.Unit().insert1({**key, 'unit_id': unit_id, 'mask_id': mask_id})

            unit_info = {**key, 'unit_id': unit_id, 'type': get_type(mask_id), 'um_x': um_x,
                         'um_y': um_y, 'um_z': um_z, 'px_x': px_x, 'px_y': px_y}
            ScanSet.UnitInfo().insert1(unit_info, ignore_extra_fields=True)

        self.notify(key)

    def notify(self, key):
        fig = (ScanSet() & key).plot_centroids()
        img_filename = '/tmp/' + key_hash(key) + '.png'
        fig.savefig(img_filename)
        plt.close(fig)

        msg = 'ScanSet for `{}` has been populated.'.format(key)
        (notify.SlackUser() & (experiment.Session() & key)).notify(msg, file=img_filename,
                                                                   file_title='unit centroids')

    def plot_centroids(self, first_n=None):
        """ Draw masks centroids over the correlation image. Works on a single slice/channel

        :param first_n: Number of masks to plot. None for all

        :returns Figure. You can call show() on it.
        :rtype: matplotlib.figure.Figure
        """
        # Get centroids
        centroids = self.get_all_centroids(centroid_type='px')
        if first_n is not None:
            centroids = centroids[:, :first_n]  # select first n components

        # Get correlation image if defined, black background otherwise.
        image_rel = SummaryImages.Correlation() & self
        if image_rel:
            background_image = image_rel.fetch1('correlation_image')
        else:
            image_height, image_width = (ScanInfo() & self).fetch1('px_height', 'px_width')
            background_image = np.zeros([image_height, image_width])

        # Plot centroids
        image_height, image_width = background_image.shape
        figsize = np.array([image_width, image_height]) / min(image_height, image_width)
        fig = plt.figure(figsize=figsize * 7)
        plt.imshow(background_image)
        plt.plot(centroids[:, 0], centroids[:, 1], 'ow', markersize=3)

        return fig

    def plot_centroids3d(self):
        """ Plots the centroids of all units in the motor coordinate system (in microns)

        :returns Figure. You can call show() on it.
        :rtype: matplotlib.figure.Figure
        """
        from mpl_toolkits.mplot3d import Axes3D

        # Get centroids
        centroids = self.get_all_centroids()

        # Plot
        # TODO: Add different colors for different types, correlation image as 2-d planes
        # masks from diff channels with diff colors.
        fig = plt.figure()
        ax = fig.add_subplot(111, projection='3d')
        ax.scatter(centroids[:, 0], centroids[:, 1], centroids[:, 2])
        ax.invert_zaxis()
        ax.set_xlabel('x (um)')
        ax.set_ylabel('y (um)')
        ax.set_zlabel('z (um)')

        return fig

    def get_all_centroids(self, centroid_type='um'):
        """ Returns the centroids for all units in the scan. Could also be limited by slice.

        Centroid type is either 'um' or 'px':
            'um': Array (num_units x 3) with x, y, z in motor coordinate system (microns).
            'px': Array (num_units x 2) with x, y pixel coordinates.
        """
        units_rel = ScanSet.UnitInfo() & (ScanSet.Unit() & self)
        if centroid_type == 'um':
            xs, ys, zs = units_rel.fetch('um_x', 'um_y', 'um_z', order_by='unit_id')
            centroids = np.stack([xs, ys, zs], axis=1)
        else:
            xs, ys = units_rel.fetch('px_x', 'px_y', order_by='unit_id')
            centroids = np.stack([xs, ys], axis=1)
        return centroids


@schema
class Activity(dj.Computed):
    definition = """ # activity inferred from fluorescence traces

    -> ScanSet                                        # processing done per slice
    -> shared.SpikeMethod
    ---
    activity_time=CURRENT_TIMESTAMP   : timestamp     # automatic
    """

    @property
    def key_source(self):
        return ScanSet() * shared.SpikeMethod() & {'reso_version': CURRENT_VERSION}

    class Trace(dj.Part):
        definition = """ # deconvolved calcium acitivity

        -> ScanSet.Unit
        -> shared.SpikeMethod
        ---
        -> Activity                             # for it to act as part table of Activity
        trace               : longblob
        """

    class ARCoefficients(dj.Part):
        definition = """ # fitted parameters for the autoregressive process (nmf deconvolution)

        -> Activity.Trace
        ---
        g                   : blob          # g1, g2, ... coefficients for the AR process
        """

    def _make_tuples(self, key):
        print('Creating activity traces for', key)

        # Get fluorescence
        fps = (ScanInfo() & key).fetch1('fps')
        unit_ids, traces = (ScanSet.Unit() * Fluorescence.Trace() & key).fetch('unit_id', 'trace')
        full_traces = [signal.fill_nans(np.squeeze(trace).copy()) for trace in traces]

        # Insert in Activity
        self.insert1(key)
        if key['spike_method'] == 2:  # oopsie
            import pyfnnd  # Install from https://github.com/cajal/PyFNND.git

            for unit_id, trace in zip(unit_ids, full_traces):
                spike_trace = pyfnnd.deconvolve(trace, dt=1 / fps)[0]
                Activity.Trace().insert1({**key, 'unit_id': unit_id, 'trace': spike_trace})

        elif key['spike_method'] == 3:  # stm
            import c2s  # Install from https://github.com/lucastheis/c2s

            for unit_id, trace in zip(unit_ids, full_traces):
                start = signal.notnan(trace)
                end = signal.notnan(trace, len(trace) - 1, increment=-1)
                trace_dict = {'calcium': np.atleast_2d(trace[start:end + 1]), 'fps': fps}

                data = c2s.predict(c2s.preprocess([trace_dict], fps=fps), verbosity=0)
                spike_trace = np.squeeze(data[0].pop('predictions'))

                Activity.Trace().insert1({**key, 'unit_id': unit_id, 'trace': spike_trace})

        elif key['spike_method'] == 5:  # nmf
            from pipeline.utils import caiman_interface as cmn

            for unit_id, trace in zip(unit_ids, full_traces):
                spike_trace, ar_coeffs = cmn.deconvolve(trace)
                Activity.Trace().insert1({**key, 'unit_id': unit_id, 'trace': spike_trace})
                Activity.ARCoefficients().insert1({**key, 'unit_id': unit_id, 'g': ar_coeffs},
                                                  ignore_extra_fields=True)
        else:
            msg = 'Unrecognized spike method {}'.format(key['spike_method'])
            raise PipelineException(msg)

        dj.conn().is_connected
        self.notify(key)

    def notify(self, key):
        fig = plt.figure(figsize=(15, 4))
        plt.plot((Activity() & key).get_all_spikes().T)
        img_filename = '/tmp/' + key_hash(key) + '.png'
        fig.savefig(img_filename)
        plt.close(fig)

        msg = 'Activity.Trace for `{}` has been populated.'.format(key)
        (notify.SlackUser() & (experiment.Session() & key)).notify(msg, file=img_filename,
                                                                   file_title='spike traces')

    def plot_impulse_responses(self, num_timepoints=100):
        """ Plots the impulse response functions for all traces.

        :param int num_timepoints: The number of points after impulse to use for plotting.

        :returns Figure. You can call show() on it.
        :rtype: matplotlib.figure.Figure
        """
        ar_rel = Activity.ARCoefficients() & (Activity.Trace() & self)
        if ar_rel:  # if an AR model was used
            # Get some params
            fps = (ScanInfo() & self).fetch1('fps')
            ar_coeffs = ar_rel.fetch('g')

            # Define the figure
            fig = plt.figure()
            x_axis = np.arange(num_timepoints) / fps  # make it seconds

            # Over each trace
            for g in ar_coeffs:
                AR_order = len(g)

                # Calculate impulse response function
                irf = np.zeros(num_timepoints)
                irf[0] = 1  # initial spike
                for i in range(1, num_timepoints):
                    if i <= AR_order:  # start of the array needs special care
                        irf[i] = np.sum(g[:i] * irf[i - 1:: -1])
                    else:
                        irf[i] = np.sum(g * irf[i - 1: i - AR_order - 1: -1])

                # Plot
                plt.plot(x_axis, irf)
                plt.xlabel('Seconds')

            return fig

    def get_all_spikes(self):
        """ Returns a num_traces x num_timesteps matrix with all spikes."""
        spikes = (Activity.Trace() & self).fetch('trace', order_by='unit_id')
        return np.array([x.squeeze() for x in spikes])


@schema
class ScanDone(dj.Computed):
    definition = """ # scans that are fully processed (updated every time a slice is added)

    -> ScanInfo
    -> shared.SegmentationMethod
    -> shared.SpikeMethod
    """

    @property
    def key_source(self):
        return Activity() & {'reso_version': CURRENT_VERSION}

    @property
    def target(self):
        return ScanDone.Partial() # trigger make_tuples for slices in Activity that aren't in ScanDone.Partial

    class Partial(dj.Part):
        definition = """ # slices that have been processed in the current scan

        -> ScanDone
        -> Activity
        """

    def _make_tuples(self, key):
        scan_key = {k: v for k, v in key.items() if k not in ['slice', 'channel']}

        # Delete current ScanDone entry
        with dj.config(safemode=False):
            (ScanDone() & scan_key).delete()

        # Reinsert in ScanDone
        self.insert1(scan_key)

        # Insert all processed slices in Partial
        ScanDone.Partial().insert((Activity() & scan_key).proj())

        self.notify(scan_key)

    def notify(self, key):
        msg = 'ScanDone for `{}` has been populated.'.format(key)
        (notify.SlackUser() & (experiment.Session() & key)).notify(msg)



# Quality schemas (could eventually be moved elsewhere, depends only on ScanInfo)
@schema
class Quality(dj.Computed):
    definition = """ # different quality metrics for a scan (before corrections)

    -> ScanInfo
    """

    @property
    def key_source(self):
        return ScanInfo() & {'reso_version': CURRENT_VERSION}

    class MeanIntensity(dj.Part):
        definition = """ # mean intensity values across time

        -> Quality
        -> shared.Slice
        -> shared.Channel
        ---
        intensities                 : longblob
        """

    class SummaryFrames(dj.Part):
        definition = """ # 16-part summary of the scan (mean of 16 blocks)

        -> Quality
        -> shared.Slice
        -> shared.Channel
        ---
        summary                     : longblob      # h x w x 16
        """

    class Contrast(dj.Part):
        definition = """ # difference between 99 and 1 percentile across time

        -> Quality
        -> shared.Slice
        -> shared.Channel
        ---
        contrasts                   : longblob
        """

    class QuantalSize(dj.Part):
        definition = """ # quantal size in images

        -> ScanInfo
        -> shared.Slice
        -> shared.Channel
        ---
        min_intensity               : int           # min value in movie
        max_intensity               : int           # max value in movie
        quantal_size                : float         # variance slope, corresponds to quantal size
        zero_level                  : int           # level corresponding to zero (computed from variance dependence)
        quantal_frame               : longblob      # average frame expressed in quanta
        """

    def _make_tuples(self, key):
        # Read the scan
        scan_filename = (experiment.Scan() & key).local_filenames_as_wildcard
        scan = scanreader.read_scan(scan_filename, dtype=np.float32)

        # Insert in Quality
        self.insert1(key)

        for slice_id in range(scan.num_fields):
            print('Computing quality metrics for slice', slice_id + 1)
            for channel in range(scan.num_channels):
                # Create results tuple
                slice_key = key.copy()
                slice_key['slice'] = slice_id + 1
                slice_key['channel'] = channel + 1

                #Load scan
                scan_ = scan[slice_id, :, :, channel, :]

                # Compute mean intensity
                mean_intensities = np.mean(scan_, axis=(0, 1))
                self.MeanIntensity().insert1({**slice_key, 'intensities': mean_intensities})

                # Compute summary frames
                frames = []
                for chunk in np.array_split(scan_, 16, axis=-1):
                    frames.append(np.mean(chunk, axis=-1))
                frames = np.stack(frames, axis=-1)
                self.SummaryFrames().insert1({**slice_key, 'summary': frames})

                # Compute contrast
                # np.percentile(scan_, [99, 1], axis=(0, 1)) creates two copies of the scan
                contrasts = np.empty(scan.num_frames)
                for i in range(scan.num_frames):
                    percentiles = np.percentile(scan_[:, :, i], q=[1, 99])
                    contrasts[i] = percentiles[1] - percentiles[0]
                self.Contrast().insert1({**slice_key, 'contrasts': contrasts})

                # Compute quantal size
                middle_frame = int(np.floor(scan.num_frames / 2))
                mini_scan = scan[:, :, max(middle_frame - 2000, 0): middle_frame + 2000]
                results = quality.compute_quantal_size(mini_scan)
                min_intensity, max_intensity, _, _, quantal_size, zero_level = results
                quantal_frame = (np.mean(mini_scan, axis=-1) - zero_level) / quantal_size
                self.QuantalSize().insert1({**slice_key, 'min_intensity': min_intensity,
                                            'max_intensity': max_intensity,
                                            'quantal_size': quantal_size,
                                            'zero_level': zero_level,
                                            'quantal_frame': quantal_frame})

                self.notify(slice_key, frames, mean_intensities, contrasts)

    def notify(self, key, summary_frames, mean_intensities, contrasts):
        """ Sends slack notification for a single slice + channel combination. """
        # Send summary frames
        import imageio
        video_filename = '/tmp/' + key_hash(key) + '.gif'
        percentile_99th = np.percentile(summary_frames, 99.5)
        summary_frames = np.clip(summary_frames, None, percentile_99th)
        summary_frames = signal.float2uint8(summary_frames).transpose([2, 0, 1])
        imageio.mimsave(video_filename, summary_frames, duration=0.4)

        msg = 'Quality for `{}` has been populated.'.format(key)
        (notify.SlackUser() & (experiment.Session() & key)).notify(msg, file=video_filename,
                                                                   file_title='summary frames')

        # Send intensity and contrasts
        import seaborn as sns
        with sns.axes_style('white'):
            fig, axes = plt.subplots(2, 1, figsize=(15, 8), sharex=True)

        fig.suptitle('Slice {}, channel {}'.format(key['slice'], key['channel']))
        axes[0].set_title('Mean intensity')
        axes[0].plot(mean_intensities)
        axes[0].set_ylabel('Pixel intensities')
        axes[1].set_title('Contrast (99 - 1 percentile)')
        axes[1].plot(contrasts)
        axes[1].set_xlabel('Frames')
        axes[1].set_ylabel('Pixel intensities')
        img_filename = '/tmp/' + key_hash(key) + '.png'
        fig.savefig(img_filename)
        plt.close(fig)
        sns.reset_orig()

        (notify.SlackUser() & (experiment.Session() & key)).notify(file=img_filename,
                                                                   file_title='quality traces')


schema.spawn_missing_classes()<|MERGE_RESOLUTION|>--- conflicted
+++ resolved
@@ -70,59 +70,7 @@
         z           : float             # (um) absolute depth with respect to the surface of the cortex
         """
 
-<<<<<<< HEAD
-    class QuantalSize(dj.Part):
-        definition = """ # quantal size in images
-
-        -> ScanInfo
-        -> shared.Slice
-        -> shared.Channel
-        ---
-        min_intensity               : int           # min value in movie
-        max_intensity               : int           # max value in movie
-        intensities                 : longblob      # intensities for fitting variances
-        variances                   : longblob      # variances for each intensity
-        quantal_size                : float         # variance slope, corresponds to quantal size
-        zero_level                  : int           # level corresponding to zero (computed from variance dependence)
-        quantal_frame               : longblob      # average frame expressed in quanta
-        median_quantum_rate         : float         # median value in frame
-        percentile95_quantum_rate   : float         # 95th percentile in frame
-        """
-
-        def _make_tuples(self, key, scan, slice_id, channel):
-            # Create results tuple
-            tuple_ = key.copy()
-            tuple_['slice'] = slice_id + 1
-            tuple_['channel'] = channel + 1
-
-            # Compute quantal size
-            middle_frame = int(np.floor(scan.num_frames / 2))
-            frames = slice(max(middle_frame - 2000, 0), middle_frame + 2000)
-            mini_scan = scan[slice_id, :, :, channel, frames]
-            results = quality.compute_quantal_size(mini_scan)
-
-            # Add results to tuple
-            tuple_['min_intensity'] = results[0]
-            tuple_['max_intensity'] = results[1]
-            tuple_['intensities'] = results[2]
-            tuple_['variances'] = results[3]
-            tuple_['quantal_size'] = results[4]
-            tuple_['zero_level'] = results[5]
-
-            # Compute average frame rescaled with the quantal size
-            mean_frame = np.mean(mini_scan, axis=-1)
-            average_frame = (mean_frame - tuple_['zero_level']) / tuple_['quantal_size']
-            tuple_['quantal_frame'] = average_frame
-            tuple_['median_quantum_rate'] = np.median(average_frame)
-            tuple_['percentile95_quantum_rate'] = np.percentile(average_frame, 95)
-
-            dj.conn().is_connected
-
-            # Insert
-            self.insert1(tuple_)
-
-=======
->>>>>>> a2e39e8f
+
     def _make_tuples(self, key):
         """ Read some scan parameters, compute FOV in microns and quantal size."""
         from decimal import Decimal
